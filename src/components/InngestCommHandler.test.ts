<<<<<<< HEAD
import { EventSchemas } from "@local";
import { serve } from "@local/next";
import { assertType } from "type-plus";
import { z } from "zod";
import { IsAny } from "../helpers/types";
=======
import { serve } from "@local/next";
import { assertType } from "type-plus";
import { z } from "zod";
import { type IsAny } from "../helpers/types";
>>>>>>> 34f9ee81
import { createClient } from "../test/helpers";
import { type ServeHandler } from "./InngestCommHandler";

describe("#153", () => {
  test('does not throw "type instantiation is excessively deep and possibly infinite" for looping type', () => {
    const literalSchema = z.union([
      z.string(),
      z.number(),
      z.boolean(),
      z.null(),
    ]);
    type Literal = z.infer<typeof literalSchema>;
    type Json = Literal | { [key: string]: Json } | Json[];

    const inngest = createClient({
      name: "My App",
      schemas: new EventSchemas().fromTypes<{
        foo: {
          name: "foo";
          data: {
            json: Json;
          };
        };
      }>(),
    });

    /**
     * This would throw:
     * "Type instantiation is excessively deep and possibly infinite.ts(2589)"
     */
    serve(inngest, []);
  });
});

describe("ServeHandler", () => {
  test("serve handlers return any", () => {
    assertType<IsAny<ReturnType<ServeHandler>>>(true);
  });
});<|MERGE_RESOLUTION|>--- conflicted
+++ resolved
@@ -1,15 +1,8 @@
-<<<<<<< HEAD
 import { EventSchemas } from "@local";
 import { serve } from "@local/next";
 import { assertType } from "type-plus";
 import { z } from "zod";
-import { IsAny } from "../helpers/types";
-=======
-import { serve } from "@local/next";
-import { assertType } from "type-plus";
-import { z } from "zod";
 import { type IsAny } from "../helpers/types";
->>>>>>> 34f9ee81
 import { createClient } from "../test/helpers";
 import { type ServeHandler } from "./InngestCommHandler";
 
