/* eslint-disable @typescript-eslint/no-unsafe-call */
/* eslint-disable @typescript-eslint/no-unsafe-assignment */
import ms from "ms";
import { assertType } from "type-plus";
import { StepOpCode } from "../types";
import { createStepTools, TickOp } from "./InngestStepTools";

describe("waitForEvent", () => {
  let waitForEvent: ReturnType<typeof createStepTools>[0]["waitForEvent"];
  let state: ReturnType<typeof createStepTools>[1];
  let getOp: () => TickOp | undefined;

  beforeEach(() => {
    [{ waitForEvent }, state] = createStepTools();
    getOp = () => Object.values(state.tickOps)[0];
  });

  test("return WaitForEvent step op code", () => {
    void waitForEvent("event", { timeout: "2h" });
    expect(getOp()).toMatchObject({
      op: StepOpCode.WaitForEvent,
    });
  });

  test("returns `event` as ID", () => {
    void waitForEvent("event", { timeout: "2h" });
    expect(getOp()).toMatchObject({
      name: "event",
    });
  });

  test("return blank opts if none given", () => {
    void waitForEvent("event", { timeout: "2h" });
    expect(getOp()).toMatchObject({
      opts: {},
    });
  });

  test("return a hash of the op", () => {
    void waitForEvent("event", { timeout: "2h" });
    expect(getOp()).toMatchObject({
      name: "event",
      op: "WaitForEvent",
      opts: {},
    });
  });

  test("return TTL if string `timeout` given", () => {
    void waitForEvent("event", { timeout: "1m" });
    expect(getOp()).toMatchObject({
      opts: {
        timeout: "1m",
      },
    });
  });

  test("return TTL if date `timeout` given", () => {
    const upcoming = new Date();
    upcoming.setDate(upcoming.getDate() + 6);
    upcoming.setHours(upcoming.getHours() + 1);

    void waitForEvent("event", { timeout: upcoming });
    expect(getOp()).toMatchObject({
      opts: {
        timeout: expect.stringContaining("6d"),
      },
    });
  });

  test("return simple field match if `match` string given", () => {
    void waitForEvent("event", { match: "name", timeout: "2h" });
    expect(getOp()).toMatchObject({
      opts: {
        if: "event.name == async.name",
      },
    });
  });

  test("return custom match statement if `if` given", () => {
    void waitForEvent("event", { if: "name == 123", timeout: "2h" });
    expect(getOp()).toMatchObject({
      opts: {
        if: "name == 123",
      },
    });
  });
});

describe("run", () => {
  let run: ReturnType<typeof createStepTools>[0]["run"];
  let state: ReturnType<typeof createStepTools>[1];
  let getOp: () => TickOp | undefined;

  beforeEach(() => {
    [{ run }, state] = createStepTools();
    getOp = () => Object.values(state.tickOps)[0];
  });

  test("return Step step op code", () => {
    void run("step", () => undefined);
    expect(getOp()).toMatchObject({
      op: StepOpCode.ReportStep,
    });
  });

  test("return step name as name", () => {
    void run("step", () => undefined);
    expect(getOp()).toMatchObject({
      name: "step",
    });
  });
<<<<<<< HEAD
=======

  test("return promisified pending op when synchronous function given", async () => {
    expect(() => run("step", () => "foo")).toThrow(StepFlowInterrupt);
    await expect(state.nextOp).resolves.toMatchObject({
      data: "foo",
    });
  });

  test("return promisified pending op when asynchronous function given", async () => {
    expect(() =>
      run(
        "step",
        () => new Promise((resolve) => setTimeout(() => resolve("foo")))
      )
    ).toThrow(StepFlowInterrupt);
    await expect(state.nextOp).resolves.toMatchObject({
      data: "foo",
    });
  });

  test("types returned from run are the result of (de)serialization", () => {
    const input = {
      str: "",
      num: 0,
      bool: false,
      date: new Date(),
      fn: () => undefined,
      obj: {
        str: "",
        num: 0,
      },
      arr: [0, 1, 2, () => undefined, true],
      infinity: Infinity,
      nan: NaN,
      undef: undefined,
      null: null,
      symbol: Symbol("foo"),
      map: new Map(),
      set: new Set(),
    };

    const fn = () => run("step", () => input);

    let output: ReturnType<typeof fn>;

    expect(() => {
      output = fn();
    }).toThrow(StepFlowInterrupt);

    assertType<{
      str: string;
      num: number;
      bool: boolean;
      date: string;
      obj: {
        str: string;
        num: number;
      };
      arr: (number | null | boolean)[];
      infinity: number;
      nan: number;
      null: null;
      map: Record<string, never>;
      set: Record<string, never>;
    }>(output!);
  });
>>>>>>> 0ca0f5ce
});

describe("sleep", () => {
  let sleep: ReturnType<typeof createStepTools>[0]["sleep"];
  let state: ReturnType<typeof createStepTools>[1];
  let getOp: () => TickOp | undefined;

  beforeEach(() => {
    [{ sleep }, state] = createStepTools();
    getOp = () => Object.values(state.tickOps)[0];
  });

  test("return Sleep step op code", () => {
    void sleep("1m");
    expect(getOp()).toMatchObject({
      op: StepOpCode.Sleep,
    });
  });

  test("return time string as name", () => {
    void sleep("1m");
    expect(getOp()).toMatchObject({
      name: "1m",
    });
  });
});

describe("sleepUntil", () => {
  let sleepUntil: ReturnType<typeof createStepTools>[0]["sleepUntil"];
  let state: ReturnType<typeof createStepTools>[1];
  let getOp: () => TickOp | undefined;

  beforeEach(() => {
    [{ sleepUntil }, state] = createStepTools();
    getOp = () => Object.values(state.tickOps)[0];
  });

  test("return Sleep step op code", () => {
    const future = new Date();
    future.setDate(future.getDate() + 1);
<<<<<<< HEAD

    void sleepUntil(future);
    expect(getOp()).toMatchObject({
=======
    expect(() => sleepUntil(future)).toThrow(StepFlowInterrupt);
    await expect(state.nextOp).resolves.toMatchObject({
>>>>>>> 0ca0f5ce
      op: StepOpCode.Sleep,
    });
  });

<<<<<<< HEAD
  test("return time string as ID given a date", () => {
    const upcoming = new Date();
    upcoming.setDate(upcoming.getDate() + 6);
    upcoming.setHours(upcoming.getHours() + 1);

    void sleepUntil(upcoming);
    expect(getOp()).toMatchObject({
      name: expect.stringContaining("6d"),
=======
  test("parses dates", async () => {
    const next = new Date();

    expect(() => sleepUntil(next)).toThrow(StepFlowInterrupt);
    await expect(state.nextOp).resolves.toMatchObject({
      name: next.toISOString(),
    });
  });

  test("parses ISO strings", async () => {
    const next = new Date(new Date().valueOf() + ms("6d")).toISOString();

    expect(() => sleepUntil(next)).toThrow(StepFlowInterrupt);
    await expect(state.nextOp).resolves.toMatchObject({
      name: next,
>>>>>>> 0ca0f5ce
    });
  });

  test("throws if invalid date given", () => {
    const next = new Date("bad");

    expect(() => sleepUntil(next)).toThrow(
      "Invalid date or date string passed"
    );
  });

  test("throws if invalid time string given", () => {
    const next = "bad";

    expect(() => sleepUntil(next)).toThrow(
      "Invalid date or date string passed"
    );
  });
});<|MERGE_RESOLUTION|>--- conflicted
+++ resolved
@@ -107,27 +107,6 @@
     void run("step", () => undefined);
     expect(getOp()).toMatchObject({
       name: "step",
-    });
-  });
-<<<<<<< HEAD
-=======
-
-  test("return promisified pending op when synchronous function given", async () => {
-    expect(() => run("step", () => "foo")).toThrow(StepFlowInterrupt);
-    await expect(state.nextOp).resolves.toMatchObject({
-      data: "foo",
-    });
-  });
-
-  test("return promisified pending op when asynchronous function given", async () => {
-    expect(() =>
-      run(
-        "step",
-        () => new Promise((resolve) => setTimeout(() => resolve("foo")))
-      )
-    ).toThrow(StepFlowInterrupt);
-    await expect(state.nextOp).resolves.toMatchObject({
-      data: "foo",
     });
   });
 
@@ -153,31 +132,28 @@
     };
 
     const fn = () => run("step", () => input);
-
     let output: ReturnType<typeof fn>;
-
-    expect(() => {
-      output = fn();
-    }).toThrow(StepFlowInterrupt);
-
-    assertType<{
-      str: string;
-      num: number;
-      bool: boolean;
-      date: string;
-      obj: {
+    void fn();
+
+    assertType<
+      Promise<{
         str: string;
         num: number;
-      };
-      arr: (number | null | boolean)[];
-      infinity: number;
-      nan: number;
-      null: null;
-      map: Record<string, never>;
-      set: Record<string, never>;
-    }>(output!);
-  });
->>>>>>> 0ca0f5ce
+        bool: boolean;
+        date: string;
+        obj: {
+          str: string;
+          num: number;
+        };
+        arr: (number | null | boolean)[];
+        infinity: number;
+        nan: number;
+        null: null;
+        map: Record<string, never>;
+        set: Record<string, never>;
+      }>
+    >(output!);
+  });
 });
 
 describe("sleep", () => {
@@ -218,33 +194,18 @@
   test("return Sleep step op code", () => {
     const future = new Date();
     future.setDate(future.getDate() + 1);
-<<<<<<< HEAD
 
     void sleepUntil(future);
     expect(getOp()).toMatchObject({
-=======
-    expect(() => sleepUntil(future)).toThrow(StepFlowInterrupt);
-    await expect(state.nextOp).resolves.toMatchObject({
->>>>>>> 0ca0f5ce
       op: StepOpCode.Sleep,
     });
   });
 
-<<<<<<< HEAD
-  test("return time string as ID given a date", () => {
-    const upcoming = new Date();
-    upcoming.setDate(upcoming.getDate() + 6);
-    upcoming.setHours(upcoming.getHours() + 1);
-
-    void sleepUntil(upcoming);
-    expect(getOp()).toMatchObject({
-      name: expect.stringContaining("6d"),
-=======
   test("parses dates", async () => {
     const next = new Date();
 
-    expect(() => sleepUntil(next)).toThrow(StepFlowInterrupt);
-    await expect(state.nextOp).resolves.toMatchObject({
+    void sleepUntil(next);
+    expect(getOp()).toMatchObject({
       name: next.toISOString(),
     });
   });
@@ -252,10 +213,9 @@
   test("parses ISO strings", async () => {
     const next = new Date(new Date().valueOf() + ms("6d")).toISOString();
 
-    expect(() => sleepUntil(next)).toThrow(StepFlowInterrupt);
-    await expect(state.nextOp).resolves.toMatchObject({
+    void sleepUntil(next);
+    expect(getOp()).toMatchObject({
       name: next,
->>>>>>> 0ca0f5ce
     });
   });
 
