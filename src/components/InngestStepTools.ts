--- conflicted
+++ resolved
@@ -15,23 +15,14 @@
   type ValueOf,
 } from "../helpers/types";
 import {
-<<<<<<< HEAD
-  ClientOptions,
-  EventPayload,
-  HashedOp,
-  Op,
   StepOpCode,
-} from "../types";
-import { EventsFromOpts, Inngest } from "./Inngest";
-=======
-  StepOpCode,
+  type ClientOptions,
   type EventPayload,
   type HashedOp,
   type Op,
 } from "../types";
-import { type Inngest } from "./Inngest";
+import { type EventsFromOpts, type Inngest } from "./Inngest";
 import { NonRetriableError } from "./NonRetriableError";
->>>>>>> 34f9ee81
 
 export interface TickOp extends HashedOp {
   fn?: (...args: unknown[]) => unknown;
