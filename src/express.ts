import type { Request, Response } from "express";
<<<<<<< HEAD
import hash from "hash.js";
=======
import { sha256 } from "hash.js";
>>>>>>> a7618eff
import { z } from "zod";
import { Inngest } from "./components/Inngest";
import { InngestFunction } from "./components/InngestFunction";
import { envKeys, queryKeys } from "./helpers/consts";
import { devServerAvailable, devServerUrl } from "./helpers/devserver";
import { strBoolean } from "./helpers/scalar";
import { landing } from "./landing";
import type {
  FunctionConfig,
  IntrospectRequest,
  RegisterOptions,
  RegisterRequest,
  StepRunResponse,
} from "./types";
import { version } from "./version";

/**
 * A schema for the response from Inngest when registering.
 */
const registerResSchema = z.object({
  status: z.number().default(200),
  skipped: z.boolean().optional().default(false),
  error: z.string().default("Successfully registered"),
});

/**
 * Capturing the global type of fetch so that we can reliably access it below.
 */
type FetchT = typeof fetch;

/**
 * A handler for serving Inngest functions. This type should be used
 * whenever a handler for a new framework is being added to enforce that the
 * registration process is always the same for the user.
 *
 * @public
 */
export type ServeHandler = (
  /**
   * The name of this app, used to scope and group Inngest functions, or
   * the `Inngest` instance used to declare all functions.
   */
  nameOrInngest: string | Inngest<any>,

  /**
   * An array of the functions to serve and register with Inngest.
   */
  functions: InngestFunction<any>[],

  /**
   * A set of options to further configure the registration of Inngest
   * functions.
   */
  opts?: RegisterOptions
) => any;

/**
 * Serve and register any declared functions with Inngest, making them available
 * to be triggered by events.
 *
 * Can either take an `Inngest` instance and a signing key, or can be used to
 * create custom handlers by passing in an `InngestCommHandler`.
 *
 * @public
 */
export const serve = (
  ...args: Parameters<ServeHandler> | [commHandler: InngestCommHandler]
) => {
  if (args.length === 1) {
    // eslint-disable-next-line @typescript-eslint/no-unsafe-return
    return args[0].createHandler();
  }

  const [nameOrInngest, fns, opts] = args;
  const handler = new InngestCommHandler(nameOrInngest, fns, opts);

  // eslint-disable-next-line @typescript-eslint/no-unsafe-return
  return handler.createHandler();
};

/**
 * TODO Instead of `createHandler`, expose `createRequest` and `handleResponse`
 *
 * Overriding `createHandler` requires that we always remember crucial steps,
 * e.g. validating signatures, handling POST, etc.
 *
 * We should instead require that new comm handlers override only two functions:
 *
 * `createRequest()`
 * This is the function that is exposed. It must return a valid `HandlerRequest`
 *
 * `handleResponse()`
 * The input is a `StepResponse`, and output can be anything needed for the
 * platform
 *
 * This needs to also account for the ability to validate signatures etc.
 *
 * @public
 */
export class InngestCommHandler {
  public name: string;

  /**
   * The URL of the Inngest function registration endpoint.
   */
  private readonly inngestRegisterUrl: URL;

  protected readonly frameworkName: string = "express";
  protected signingKey: string | undefined;

  /**
   * A property that can be set to indicate whether or not we believe we are in
   * production mode.
   *
   * Should be set every time a request is received.
   */
  protected _isProd = false;
  private readonly headers: Record<string, string>;
  private readonly fetch: FetchT;

  /**
   * Whether we should show the SDK Landing Page.
   *
   * This purposefully does not take in to account any environment variables, as
   * accessing them safely is platform-specific.
   */
  protected readonly showLandingPage: boolean | undefined;

  protected readonly serveHost: string | undefined;
  protected readonly servePath: string | undefined;

  /**
   * A private collection of functions that are being served. This map is used
   * to find and register functions when interacting with Inngest Cloud.
   */
  private readonly fns: Record<string, InngestFunction<any>> = {};

  constructor(
    nameOrInngest: string | Inngest<any>,
    functions: InngestFunction<any>[],
    {
      inngestRegisterUrl,
      fetch,
      landingPage,
      signingKey,
      serveHost,
      servePath,
    }: RegisterOptions = {}
  ) {
    this.name =
      typeof nameOrInngest === "string" ? nameOrInngest : nameOrInngest.name;

    this.fns = functions.reduce<Record<string, InngestFunction<any>>>(
      (acc, fn) => {
        const id = fn.id(this.name);

        if (acc[id]) {
          throw new Error(
            `Duplicate function ID "${id}"; please change a function's name or provide an explicit ID to avoid conflicts.`
          );
        }

        return {
          ...acc,
          [id]: fn,
        };
      },
      {}
    );

    this.inngestRegisterUrl = new URL(
      inngestRegisterUrl || "https://api.inngest.com/fn/register"
    );

    this.signingKey = signingKey;
    this.showLandingPage = landingPage;
    this.serveHost = serveHost;
    this.servePath = servePath;

    this.headers = {
      "Content-Type": "application/json",
      "User-Agent": `inngest-js:v${version} (${this.frameworkName})`,
    };

    // eslint-disable-next-line @typescript-eslint/no-var-requires
    this.fetch = fetch || (require("cross-fetch") as FetchT);
  }

  // hashedSigningKey creates a sha256 checksum of the signing key with the
  // same signing key prefix.
  private get hashedSigningKey(): string {
    if (!this.signingKey) {
      return "";
    }

    const prefix =
      this.signingKey.match(/^signkey-(test|prod)-/)?.shift() || "";
    const key = this.signingKey.replace(/^signkey-(test|prod)-/, "");

    const sum = hash.sha256().update(key, "hex").digest("hex");

    // Decode the key from its hex representation into a bytestream
<<<<<<< HEAD
    return `${prefix}${sum}`;
=======
    return `${prefix}${sha256().update(key, "hex").digest("hex")}`;
>>>>>>> a7618eff
  }

  public createHandler(): any {
    return async (req: Request, res: Response) => {
      res.setHeader("x-inngest-sdk", this.sdkHeader.join(""));

      const hostname = req.get("host") || req.headers["host"];
      const protocol = hostname?.includes("://") ? "" : `${req.protocol}://`;

      let reqUrl;
      try {
        reqUrl = this.reqUrl(req.originalUrl, `${protocol}${hostname || ""}`);
        reqUrl.searchParams.delete(queryKeys.Introspect);
      } catch (e) {
        const message =
          "Unable to determine your site URL to serve the Inngest handler.";
        console.error(message);

        return res.status(500).json({ message });
      }

      if (!this.signingKey && process.env[envKeys.SigningKey]) {
        this.signingKey = process.env[envKeys.SigningKey];
      }

      this._isProd = process.env.ENVIRONMENT === "production";

      switch (req.method) {
        case "GET": {
          const showLandingPage = this.shouldShowLandingPage(
            process.env[envKeys.LandingPage]
          );

          if (!showLandingPage) break;

          if (Object.hasOwnProperty.call(req.query, queryKeys.Introspect)) {
            const introspection: IntrospectRequest = {
              ...this.registerBody(reqUrl),
              devServerURL: devServerUrl(process.env[envKeys.DevServerUrl])
                .href,
              hasSigningKey: Boolean(this.signingKey),
            };

            return void res.status(200).json(introspection);
          }

          // Grab landing page and serve
          res.header("content-type", "text/html; charset=utf-8");
          return void res.status(200).send(landing);
        }

        case "PUT": {
          // Push config to Inngest.
          const { status, message } = await this.register(
            reqUrl,
            process.env[envKeys.DevServerUrl]
          );

          return void res.status(status).json({ message });
        }

        case "POST": {
          // Inngest is trying to run a step; confirm signed and run.
          try {
            this.validateSignature(req.headers["x-inngest-signature"], req.body)
          } catch(e) {
            console.warn("Invalid x-inngest-signature", e);
            return void res.sendStatus(401);
          }

          const { fnId, stepId } = z
            .object({
              fnId: z.string().min(1),
              stepId: z.string().min(1),
            })
            .parse({
              fnId: req.query[queryKeys.FnId],
              stepId: req.query[queryKeys.StepId],
            });

          const stepRes = await this.runStep(fnId, stepId, req.body);

          if (stepRes.status === 500) {
            return void res.status(stepRes.status).json(stepRes.error);
          }

          return void res.status(stepRes.status).json(stepRes.body);
        }
      }

      return void res.sendStatus(405);
    };
  }

  protected async runStep(
    functionId: string,
    stepId: string,
    data: any
  ): Promise<StepRunResponse> {
    try {
      const fn = this.fns[functionId];
      if (!fn) {
        throw new Error(`Could not find function with ID "${functionId}"`);
      }

      const body = await fn["runStep"](stepId, data);

      return {
        status: 200,
        body,
      };
    } catch (err: unknown) {
      if (err instanceof Error) {
        return {
          status: 500,
          error: err.stack || err.message,
        };
      }

      return {
        status: 500,
        error: `Unknown error: ${JSON.stringify(err)}`,
      };
    }
  }

  protected configs(url: URL): FunctionConfig[] {
    return Object.values(this.fns).map((fn) => fn["getConfig"](url, this.name));
  }

  /**
   * Returns an SDK header split in to three parts so that they can be used for
   * different purposes.
   *
   * To use the entire string, run `this.sdkHeader.join("")`.
   */
  protected get sdkHeader(): [
    prefix: string,
    version: RegisterRequest["sdk"],
    suffix: string
  ] {
    return ["inngest-", `js:v${version}`, ` (${this.frameworkName})`];
  }

  /**
   * Return an Inngest serve endpoint URL given a potential `path` and `host`.
   *
   * Will automatically use the `serveHost` and `servePath` if they have been
   * set when registering.
   */
  protected reqUrl(
    /**
     * The path of the Inngest register URL to create. Regardless of the value,
     * will be overwritten by `servePath` if it has been set.
     */
    path?: string,

    /**
     * The host of the Inngest register URL to create. Regardless of the value,
     * will be overwritten by `serveHost` if it has been set.
     */
    host?: string
  ): URL {
    return new URL(
      this.servePath || path?.trim() || "",
      this.serveHost || host?.trim() || ""
    );
  }

  protected registerBody(url: URL): RegisterRequest {
    const body: RegisterRequest = {
      url: url.href,
      deployType: "ping",
      framework: this.frameworkName,
      appName: this.name,
      functions: this.configs(url),
      sdk: this.sdkHeader[1],
      v: "0.1",
    };

    // Calculate the checksum of the body... without the checksum itself being included.
<<<<<<< HEAD
    body.hash = hash.sha256().update(JSON.stringify(body)).digest("hex");
=======
    body.hash = sha256().update(JSON.stringify(body)).digest("hex");
>>>>>>> a7618eff
    return body;
  }

  protected async register(
    url: URL,
    devServerHost: string | undefined
  ): Promise<{ status: number; message: string }> {
    const body = this.registerBody(url);

    let res: globalThis.Response;

    // Whenever we register, we check to see if the dev server is up.  This
    // is a noop and returns false in production.
    let registerURL = this.inngestRegisterUrl;

    if (!this.isProd) {
      const hasDevServer = await devServerAvailable(devServerHost, this.fetch);
      if (hasDevServer) {
        registerURL = devServerUrl(devServerHost, "/fn/register");
      }
    }

    try {
      res = await this.fetch(registerURL.href, {
        method: "POST",
        body: JSON.stringify(body),
        headers: {
          ...this.headers,
          Authorization: `Bearer ${this.hashedSigningKey}`,
        },
        redirect: "follow",
      });
    } catch (err: unknown) {
      console.error(err);

      return {
        status: 500,
        message: `Failed to register${
          err instanceof Error ? `; ${err.message}` : ""
        }`,
      };
    }

    // eslint-disable-next-line @typescript-eslint/no-unsafe-assignment
    let data: z.input<typeof registerResSchema> = {};

    try {
      // eslint-disable-next-line @typescript-eslint/no-unsafe-assignment
      data = await res.json();
    } catch (err) {
      console.warn("Couldn't unpack register response:", err);
    }
    const { status, error, skipped } = registerResSchema.parse(data);

    // The dev server polls this endpoint to register functions every few
    // seconds, but we only want to log that we've registered functions if
    // the function definitions change.  Therefore, we compare the body sent
    // during registration with the body of the current functions and refuse
    // to register if the functions are the same.
    if (!skipped) {
      console.log(
        "registered inngest functions:",
        res.status,
        res.statusText,
        data
      );
    }

    return { status, message: error };
  }

  private get isProd() {
    return this._isProd;
  }

  protected shouldShowLandingPage(strEnvVar: string | undefined): boolean {
    return this.showLandingPage ?? strBoolean(strEnvVar) ?? true;
  }

  protected validateSignature(sig: string | string[] | undefined | null, body: string | Record<string, any>) {
    if (!this.signingKey) {
      console.warn("No signing key provided to validate signature.  Find your dev keys at https://app.inngest.com/test/secrets");
      return;
    }

    let header = Array.isArray(sig) ? sig[0] : sig;
    if (!header) {
      throw new Error("No x-inngest-signature provided");
    }

    // sig should have a format of `t=${unixTS}&s=${signature}` to parse.
    //
    // We cant use URLSearchParams here because this needs to run directly in V8
    // which may not have this defined.
    const map: { [k: string]: string } = {};
    header.split("&").forEach(item => {
      const kv = item.split("=");
      if (kv.length < 2 || !kv[0] || !kv[1]) {
        return;
      }
      map[kv[0]] = kv[1];
    });

    // Ensure that we have a time and signature field.
    if (!map.t || !map.s) {
      throw new Error("Invalid x-inngest-signature provided");
    }

    // Ensure that the request was created within the last 5 mintues by taking the
    // difference in the unix timestamp, in seconds.
    const delta = (new Date().valueOf() - new Date(parseInt(map.t, 10) * 1000).valueOf()) / 1000;
    if (delta > (60 * 5)) {
      throw new Error("Request has expired");
    }

    // Calculate the HMAC of the request body ourselves.
    const encoded = typeof body === "string" ? body : JSON.stringify(body);
    const mac = hash.hmac(hash.sha256 as any, this.signingKey || "")
      .update(encoded)
      .update(map.t)
      .digest("hex"); 

    if (mac !== map.s) {
      throw new Error("Invalid signature");
    }
  }

  protected signResponse(): string {
    return "";
  }
}<|MERGE_RESOLUTION|>--- conflicted
+++ resolved
@@ -1,9 +1,5 @@
 import type { Request, Response } from "express";
-<<<<<<< HEAD
-import hash from "hash.js";
-=======
-import { sha256 } from "hash.js";
->>>>>>> a7618eff
+import { hmac, sha256 } from "hash.js";
 import { z } from "zod";
 import { Inngest } from "./components/Inngest";
 import { InngestFunction } from "./components/InngestFunction";
@@ -203,14 +199,10 @@
       this.signingKey.match(/^signkey-(test|prod)-/)?.shift() || "";
     const key = this.signingKey.replace(/^signkey-(test|prod)-/, "");
 
-    const sum = hash.sha256().update(key, "hex").digest("hex");
+    const sum = sha256().update(key, "hex").digest("hex");
 
     // Decode the key from its hex representation into a bytestream
-<<<<<<< HEAD
     return `${prefix}${sum}`;
-=======
-    return `${prefix}${sha256().update(key, "hex").digest("hex")}`;
->>>>>>> a7618eff
   }
 
   public createHandler(): any {
@@ -275,8 +267,11 @@
         case "POST": {
           // Inngest is trying to run a step; confirm signed and run.
           try {
-            this.validateSignature(req.headers["x-inngest-signature"], req.body)
-          } catch(e) {
+            this.validateSignature(
+              req.headers["x-inngest-signature"],
+              req.body
+            );
+          } catch (e) {
             console.warn("Invalid x-inngest-signature", e);
             return void res.sendStatus(401);
           }
@@ -392,11 +387,7 @@
     };
 
     // Calculate the checksum of the body... without the checksum itself being included.
-<<<<<<< HEAD
-    body.hash = hash.sha256().update(JSON.stringify(body)).digest("hex");
-=======
     body.hash = sha256().update(JSON.stringify(body)).digest("hex");
->>>>>>> a7618eff
     return body;
   }
 
@@ -476,13 +467,18 @@
     return this.showLandingPage ?? strBoolean(strEnvVar) ?? true;
   }
 
-  protected validateSignature(sig: string | string[] | undefined | null, body: string | Record<string, any>) {
+  protected validateSignature(
+    sig: string | string[] | undefined | null,
+    body: any
+  ) {
     if (!this.signingKey) {
-      console.warn("No signing key provided to validate signature.  Find your dev keys at https://app.inngest.com/test/secrets");
+      console.warn(
+        "No signing key provided to validate signature.  Find your dev keys at https://app.inngest.com/test/secrets"
+      );
       return;
     }
 
-    let header = Array.isArray(sig) ? sig[0] : sig;
+    const header = Array.isArray(sig) ? sig[0] : sig;
     if (!header) {
       throw new Error("No x-inngest-signature provided");
     }
@@ -492,7 +488,7 @@
     // We cant use URLSearchParams here because this needs to run directly in V8
     // which may not have this defined.
     const map: { [k: string]: string } = {};
-    header.split("&").forEach(item => {
+    header.split("&").forEach((item) => {
       const kv = item.split("=");
       if (kv.length < 2 || !kv[0] || !kv[1]) {
         return;
@@ -507,17 +503,20 @@
 
     // Ensure that the request was created within the last 5 mintues by taking the
     // difference in the unix timestamp, in seconds.
-    const delta = (new Date().valueOf() - new Date(parseInt(map.t, 10) * 1000).valueOf()) / 1000;
-    if (delta > (60 * 5)) {
+    const delta =
+      (new Date().valueOf() - new Date(parseInt(map.t, 10) * 1000).valueOf()) /
+      1000;
+    if (delta > 60 * 5) {
       throw new Error("Request has expired");
     }
 
     // Calculate the HMAC of the request body ourselves.
     const encoded = typeof body === "string" ? body : JSON.stringify(body);
-    const mac = hash.hmac(hash.sha256 as any, this.signingKey || "")
+    // eslint-disable-next-line @typescript-eslint/no-unsafe-argument
+    const mac = hmac(sha256 as any, this.signingKey || "")
       .update(encoded)
       .update(map.t)
-      .digest("hex"); 
+      .digest("hex");
 
     if (mac !== map.s) {
       throw new Error("Invalid signature");
