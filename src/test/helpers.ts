/* eslint-disable @typescript-eslint/no-unsafe-return */
/* eslint-disable @typescript-eslint/no-unsafe-member-access */
/* eslint-disable @typescript-eslint/no-unsafe-assignment */
/* eslint-disable @typescript-eslint/no-unsafe-call */
import fetch from "cross-fetch";
import type { Request, Response } from "express";
import nock from "nock";
import httpMocks from "node-mocks-http";
import { ulid } from "ulid";
import { z } from "zod";
import { Inngest } from "../components/Inngest";
import { ServeHandler } from "../components/InngestCommHandler";
<<<<<<< HEAD
import { InngestFunction } from "../components/InngestFunction";
=======
>>>>>>> 359d90a9
import { headerKeys } from "../helpers/consts";
import { version } from "../version";

interface HandlerStandardReturn {
  status: number;
  body: string;
  headers: Record<string, string>;
}

const createReqRes = (...args: Parameters<typeof httpMocks.createRequest>) => {
  const options = args[0];
  const req = httpMocks.createRequest(options);
  const res = httpMocks.createResponse();

  return [req, res] as [typeof req, typeof res];
};

const inngest = new Inngest({ name: "test", eventKey: "event-key-123" });

export const testFramework = (
  /**
   * The name of the framework to test as it will appear in test logs
   */
  frameworkName: string,

  /**
   * The serve handler exported by this handler.
   */
  handler: { serve: ServeHandler },

  /**
   * Optional tests and changes to make to this test suite.
   */
  opts?: {
    /**
     * A function that will be run in the contained test suite. It's a perfect
     * place to specify any lifecycle changes that need to be made to the test
     * suite, such as `beforeEach()`, `afterAll()`, etc.
     */
    lifecycleChanges?: () => void;

    /**
     * Specify a transformer for a given request, response, and env,  which will
     * be used to mimic the behavior of the framework's handler.
     *
     * If the function returns an array, the array will be used as args to the
     * serve handler. If it returns void, the default request and response args
     * will be used.
     *
     * Returning void is useful if you need to make environment changes but
     * are still fine with the default behaviour past that point.
     */
    transformReq?: (
      req: Request,
      res: Response,
      env: Record<string, string | undefined>
    ) => any[] | void;

    /**
     * Specify a transformer for a given response, which will be used to
     * understand whether a response was valid or not. Must return a particular
     * pattern.
     */
    transformRes?: (
      /**
       * The Response object that was passed in to the handler. Depending on the
       * handler, this may not be exposed to the handler, so you may need the
       * next option, which is the returned value from the handler.
       */
      res: Response,

      /**
       * The returned value from the handler.
       */
      ret: any
    ) => Promise<HandlerStandardReturn>;

    /**
     * Specify a custom suite of tests to run against the given serve handler to
     * ensure that it's returning the correct format for its particular target.
     */
    handlerTests?: () => void;

    /**
     * Specify a custom suite of tests to run to check that the environment is
     * correctly mocked for all future tests in the suite. Useful to ensure that
     * mocks are being set up correctly.
     */
    envTests?: () => void;
  }
) => {
  /**
   * Create a helper function for running tests against the given serve handler.
   */
  const run = async (
    handlerOpts: Parameters<(typeof handler)["serve"]>,
    reqOpts: Parameters<typeof httpMocks.createRequest>,
    env: Record<string, string | undefined> = {}
  ): Promise<HandlerStandardReturn> => {
    const serveHandler = handler.serve(...handlerOpts);

    const [req, res] = createReqRes({
      hostname: "localhost",
      url: "/api/inngest",
      protocol: "https",
      ...reqOpts[0],
      headers: {
        ...reqOpts[0]?.headers,
        host: "localhost:3000",
      },
    });

    let envToPass = { ...env };

    /**
     * If we have `process` in this emulated environment, also mutate that to
     * account for common situations.
     */
    if (typeof process !== "undefined" && "env" in process) {
      process.env = { ...process.env, ...envToPass };
      envToPass = { ...process.env };
    }

    const args = opts?.transformReq?.(req, res, envToPass) ?? [req, res];
    const ret = await serveHandler(...args);

    return (
      opts?.transformRes?.(res, ret) ?? {
        status: res.statusCode,
        body: res._getData(),
        headers: res.getHeaders() as Record<string, string>,
      }
    );
  };

  describe(`${
    frameworkName.charAt(0).toUpperCase() + frameworkName.slice(1)
  } handler`, () => {
    beforeEach(() => {
      /**
       * Ensure nock is active before each test. This is required after each
       * use of `nock.restore()`.
       *
       * See https://www.npmjs.com/package/nock#restoring
       */
      try {
        nock.activate();
      } catch {
        // no-op - will throw if Nock is already active
      }
    });

    afterEach(() => {
      /**
       * Reset nock state after each test.
       *
       * See https://www.npmjs.com/package/nock#memory-issues-with-jest
       */
      nock.restore();
      nock.cleanAll();
    });

    opts?.lifecycleChanges?.();

    if (opts?.envTests) {
      describe("Environment checks", opts.envTests);
    }

    describe("Export checks", () => {
      test("serve should be a function", () => {
        expect(handler.serve).toEqual(expect.any(Function));
      });
    });

    if (opts?.handlerTests) {
      describe("Serve return", opts.handlerTests);
    }

    describe("GET (landing page)", () => {
      test("show landing page if forced on", async () => {
        const ret = await run(
          ["Test", [], { landingPage: true }],
          [{ method: "GET" }]
        );

        expect(ret).toMatchObject({
          status: 200,
          body: expect.stringContaining("<!DOCTYPE html>"),
          headers: expect.objectContaining({
            [headerKeys.SdkVersion]: expect.stringContaining("inngest-js:v"),
          }),
        });
      });

      test("show landing page if forced on with conflicting env", async () => {
        const ret = await run(
          ["Test", [], { landingPage: true }],
          [{ method: "GET" }],
          { INNGEST_LANDING_PAGE: "false" }
        );

        expect(ret).toMatchObject({
          status: 200,
          body: expect.stringContaining("<!DOCTYPE html>"),
          headers: expect.objectContaining({
            [headerKeys.SdkVersion]: expect.stringContaining("inngest-js:v"),
          }),
        });
      });

      test("don't show landing page if forced off", async () => {
        const ret = await run(
          ["Test", [], { landingPage: false }],
          [{ method: "GET" }]
        );

        expect(ret).toMatchObject({
          status: 405,
          headers: expect.objectContaining({
            [headerKeys.SdkVersion]: expect.stringContaining("inngest-js:v"),
          }),
        });
      });

      test("don't show landing page if forced off with conflicting env", async () => {
        const ret = await run(
          ["Test", [], { landingPage: false }],
          [{ method: "GET" }],
          { INNGEST_LANDING_PAGE: "true" }
        );

        expect(ret).toMatchObject({
          status: 405,
          headers: expect.objectContaining({
            [headerKeys.SdkVersion]: expect.stringContaining("inngest-js:v"),
          }),
        });
      });

      test("show landing page if env var is set to truthy value", async () => {
        const ret = await run(["Test", []], [{ method: "GET" }], {
          INNGEST_LANDING_PAGE: "true",
        });

        expect(ret).toMatchObject({
          status: 200,
          body: expect.stringContaining("<!DOCTYPE html>"),
          headers: expect.objectContaining({
            [headerKeys.SdkVersion]: expect.stringContaining("inngest-js:v"),
          }),
        });
      });

      test("don't show landing page if env var is set to falsey value", async () => {
        const ret = await run(["Test", []], [{ method: "GET" }], {
          INNGEST_LANDING_PAGE: "false",
        });

        expect(ret).toMatchObject({
          status: 405,
          headers: expect.objectContaining({
            [headerKeys.SdkVersion]: expect.stringContaining("inngest-js:v"),
          }),
        });
      });

      test("if introspection is specified, return introspection data", async () => {
        const appName = "Test";

        const ret = await run(
          [appName, [], { landingPage: true }],
          [{ method: "GET", url: "/api/inngest?introspect=true" }]
        );

        const body = JSON.parse(ret.body);

        expect(ret).toMatchObject({
          status: 200,
          headers: expect.objectContaining({
            [headerKeys.SdkVersion]: expect.stringContaining("inngest-js:v"),
          }),
        });

        expect(body).toMatchObject({
          url: "https://localhost:3000/api/inngest",
          deployType: "ping",
          framework: expect.any(String),
          appName,
          functions: [],
          sdk: `js:v${version}`,
          v: "0.1",
          hasSigningKey: false,
        });
      });
    });

    describe("PUT (register)", () => {
      describe("prod env registration", () => {
        test("register with correct default URL from request", async () => {
          let reqToMock;

          nock("https://api.inngest.com")
            .post("/fn/register", (b) => {
              reqToMock = b;

              // eslint-disable-next-line @typescript-eslint/no-unsafe-return
              return b;
            })
            .reply(200, {
              status: 200,
            });

          const ret = await run(["Test", []], [{ method: "PUT" }]);

          const retBody = JSON.parse(ret.body);

          expect(ret).toMatchObject({
            status: 200,
            headers: expect.objectContaining({
              [headerKeys.SdkVersion]: expect.stringContaining("inngest-js:v"),
            }),
          });

          expect(reqToMock).toMatchObject({
            url: "https://localhost:3000/api/inngest",
          });

          expect(retBody).toMatchObject({
            message: "Successfully registered",
          });
        });

        test("register with correct custom URL from request", async () => {
          const customUrl = "/foo/bar/inngest/endpoint";
          let reqToMock;

          nock("https://api.inngest.com")
            .post("/fn/register", (b) => {
              reqToMock = b;

              // eslint-disable-next-line @typescript-eslint/no-unsafe-return
              return b;
            })
            .reply(200, {
              status: 200,
            });

          const ret = await run(
            ["Test", []],
            [{ method: "PUT", url: customUrl }]
          );

          const retBody = JSON.parse(ret.body);

          expect(ret).toMatchObject({
            status: 200,
            headers: expect.objectContaining({
              [headerKeys.SdkVersion]: expect.stringContaining("inngest-js:v"),
            }),
          });

          expect(reqToMock).toMatchObject({
            url: `https://localhost:3000${customUrl}`,
          });

          expect(retBody).toMatchObject({
            message: "Successfully registered",
          });
        });

        test("register with overwritten host when specified", async () => {
          let reqToMock;

          nock("https://api.inngest.com")
            .post("/fn/register", (b) => {
              reqToMock = b;

              // eslint-disable-next-line @typescript-eslint/no-unsafe-return
              return b;
            })
            .reply(200, {
              status: 200,
            });

          const fn1 = inngest.createFunction(
            "fn1",
            "demo/event.sent",
            () => "fn1"
          );
          const serveHost = "https://example.com";
          const stepId = "step";

          await run(["Test", [fn1], { serveHost }], [{ method: "PUT" }]);

          expect(reqToMock).toMatchObject({
            url: `${serveHost}/api/inngest`,
            functions: [
              {
                steps: {
                  [stepId]: {
                    runtime: {
                      url: `${serveHost}/api/inngest?fnId=test-fn1&stepId=${stepId}`,
                    },
                  },
                },
              },
            ],
          });
        });

        test("register with overwritten path when specified", async () => {
          let reqToMock;

          nock("https://api.inngest.com")
            .post("/fn/register", (b) => {
              reqToMock = b;

              // eslint-disable-next-line @typescript-eslint/no-unsafe-return
              return b;
            })
            .reply(200, {
              status: 200,
            });

          const fn1 = inngest.createFunction(
            "fn1",
            "demo/event.sent",
            () => "fn1"
          );
          const servePath = "/foo/bar/inngest/endpoint";
          const stepId = "step";

          await run(["Test", [fn1], { servePath }], [{ method: "PUT" }]);

          expect(reqToMock).toMatchObject({
            url: `https://localhost:3000${servePath}`,
            functions: [
              {
                steps: {
                  [stepId]: {
                    runtime: {
                      url: `https://localhost:3000${servePath}?fnId=test-fn1&stepId=${stepId}`,
                    },
                  },
                },
              },
            ],
          });
        });
      });

      test("register with overwritten host and path when specified", async () => {
        let reqToMock;

        nock("https://api.inngest.com")
          .post("/fn/register", (b) => {
            reqToMock = b;

            // eslint-disable-next-line @typescript-eslint/no-unsafe-return
            return b;
          })
          .reply(200, {
            status: 200,
          });

        const fn1 = inngest.createFunction(
          "fn1",
          "demo/event.sent",
          () => "fn1"
        );
        const serveHost = "https://example.com";
        const servePath = "/foo/bar/inngest/endpoint";
        const stepId = "step";

        await run(
          ["Test", [fn1], { serveHost, servePath }],
          [{ method: "PUT" }]
        );

        expect(reqToMock).toMatchObject({
          url: `${serveHost}${servePath}`,
          functions: [
            {
              steps: {
                [stepId]: {
                  runtime: {
                    url: `${serveHost}${servePath}?fnId=test-fn1&stepId=${stepId}`,
                  },
                },
              },
            },
          ],
        });
      });

      test.todo("register with dev server host from env if specified");
      test.todo("register with default dev server host if no env specified");
    });

    describe("POST (run function)", () => {
      describe("signature validation", () => {
        const fn = new InngestFunction(
          new Inngest({ name: "test" }),
          { name: "Test", id: "test" },
          { event: "demo/event.sent" },
          () => "fn"
        );
        const env = {
          DENO_DEPLOYMENT_ID: "1",
          NODE_ENV: "production",
          ENVIRONMENT: "production",
        };
        test("should throw an error in prod with no signature", async () => {
          const ret = await run(
            ["Test", [fn], { signingKey: "test" }],
            [{ method: "POST", headers: {} }],
            env
          );
          expect(ret.status).toEqual(500);
          expect(JSON.parse(ret.body)).toMatchObject({
            type: "internal",
            message: expect.stringContaining(
              `No ${headerKeys.Signature} provided`
            ),
          });
        });
        test("should throw an error with an invalid signature", async () => {
          const ret = await run(
            ["Test", [fn], { signingKey: "test" }],
            [{ method: "POST", headers: { [headerKeys.Signature]: "t=&s=" } }],
            env
          );
          expect(ret.status).toEqual(500);
          expect(JSON.parse(ret.body)).toMatchObject({
            type: "internal",
            message: expect.stringContaining(
              `Invalid ${headerKeys.Signature} provided`
            ),
          });
        });
        test("should throw an error with an expired signature", async () => {
          const yesterday = new Date();
          yesterday.setDate(yesterday.getDate() - 1);
          const ret = await run(
            ["Test", [fn], { signingKey: "test" }],
            [
              {
                method: "POST",
                headers: {
                  [headerKeys.Signature]: `t=${Math.round(
                    yesterday.getTime() / 1000
                  )}&s=expired`,
                },
                url: "/api/inngest?fnId=test",
                body: { event: {} },
              },
            ],
            env
          );
          expect(ret).toMatchObject({
            status: 500,
            body: expect.stringContaining("Signature has expired"),
          });
        });
        // These signatures are randomly generated within a local development environment, matching
        // what is sent from the cloud.
        //
        // This prevents us from having to rewrite the signature creation function in JS, which may
        // differ from the cloud/CLI version.
        test("should validate a signature with a key successfully", async () => {
          const body = {
            ctx: {
              fn_id: "local-testing-local-cron",
              run_id: "01GQ3HTEZ01M7R8Z9PR1DMHDN1",
              step_id: "step",
            },
            event: {
              data: {},
              id: "",
              name: "inngest/scheduled.timer",
              ts: 1674082830001,
              user: {},
              v: "1",
            },
            steps: {},
          };
          const ret = await run(
            [
              "Test",
              [fn],
              {
                signingKey:
                  "signkey-test-f00f3005a3666b359a79c2bc3380ce2715e62727ac461ae1a2618f8766029c9f",
                __testingAllowExpiredSignatures: true,
              } as any,
            ],
            [
              {
                method: "POST",
                headers: {
                  [headerKeys.Signature]:
                    "t=1674082860&s=88b6453463050d1846743cbba0925bae7c1cf807f9c74bbd41b3d5cfc9c70d11",
                },
                url: "/api/inngest?fnId=test&stepId=step",
                body,
              },
            ],
            env
          );
          expect(ret).toMatchObject({
            status: 200,
            body: '"fn"',
          });
        });
      });
    });
  });
};

/**
 * A Zod schema for an introspection result from the SDK UI or the dev server.
 */
export const introspectionSchema = z.object({
  functions: z.array(
    z.object({
      name: z.string(),
      id: z.string(),
      triggers: z.array(
        z.object({ event: z.string() }).or(
          z.object({
            cron: z.string(),
          })
        )
      ),
      steps: z.object({
        step: z.object({
          id: z.literal("step"),
          name: z.literal("step"),
          runtime: z.object({
            type: z.literal("http"),
            url: z.string().url(),
          }),
        }),
      }),
    })
  ),
});

/**
 * A test helper used to send events to a local, unsecured dev server.
 *
 * Generates an ID and returns that ID for future use.
 */
export const sendEvent = async (
  name: string,
  data?: Record<string, any>,
  user?: Record<string, any>
): Promise<string> => {
  const id = ulid();

  const res = await fetch("http://localhost:8288/e/key", {
    method: "POST",
    headers: {
      "Content-Type": "application/json",
    },
    body: JSON.stringify({ id, name, data: data || {}, user, ts: Date.now() }),
  });

  if (!res.ok) {
    throw new Error(await res.text());
  }

  return id;
};

/**
 * Given a number of milliseconds `upTo`, wait for that amount of time,
 * optionally starting from now or the given `from` date.
 */
export const waitUpTo = (upTo: number, from?: Date): Promise<void> => {
  const start = from || new Date();
  const now = from ? new Date() : start;

  const msPassed = now.getTime() - start.getTime();
  const ms = upTo - msPassed;

  if (ms < 0) {
    return Promise.resolve();
  }

  return new Promise((resolve) => setTimeout(resolve, ms));
};

/**
 * A test helper used to query a local, unsecured dev server to see if a given
 * event has been received.
 *
 * If found within 5 seconds, returns the event. Otherwise, throws an error.
 */
export const receivedEventWithName = async (
  name: string
): Promise<{
  id: string;
  name: string;
  payload: string;
}> => {
  for (let i = 0; i < 5; i++) {
    const start = new Date();

    const res = await fetch("http://localhost:8288/v0/gql", {
      method: "POST",
      headers: {
        "Content-Type": "application/json",
      },
      body: JSON.stringify({
        query: `query Events($query: EventsQuery!) {
  events(query: $query) {
    id
    name
    payload
  }
}`,
        variables: {
          query: {},
        },
        operationName: "Events",
      }),
    });

    if (!res.ok) {
      throw new Error(await res.text());
    }

    const data = await res.json();
    const event = data?.data?.events?.find((e: any) => e.name === name);

    if (event) {
      return event;
    }

    await waitUpTo(1000, start);
  }

  throw new Error("Event not received");
};

/**
 * A test helper used to query a local, unsecured dev server to see if a given
 * event has triggered a function run with a particular name.
 *
 * If found within 5 seconds, returns the run ID, else throws.
 */
export const eventRunWithName = async (
  eventId: string,
  name: string
): Promise<string> => {
  for (let i = 0; i < 5; i++) {
    const start = new Date();

    const res = await fetch("http://localhost:8288/v0/gql", {
      method: "POST",
      headers: {
        "Content-Type": "application/json",
      },
      body: JSON.stringify({
        query: `query GetEventRuns($eventId: ID!) {
        event(query: {eventId: $eventId}) {
          id
          functionRuns {
            id
            name
          }
        }
      }`,
        variables: {
          eventId,
        },
        operationName: "GetEventRuns",
      }),
    });

    if (!res.ok) {
      throw new Error(await res.text());
    }

    const data = await res.json();

    const run = data?.data?.event?.functionRuns?.find(
      (run: any) => run.name === name
    );

    if (run) {
      return run.id;
    }

    await waitUpTo(1000, start);
  }

  throw new Error("Event run not found");
};

/**
 * A test helper used to query a local, unsecured dev server to see if a given
 * run has a particular item in its timeline.
 *
 * If found within 5 seconds, returns `true`, else returns `false`.
 */
export const runHasTimeline = async (
  runId: string,
  timeline: {
    __typename: "StepEvent" | "FunctionEvent";
    name?: string;
    stepType?: string;
    functionType?: string;
    output?: string;
  }
): Promise<any> => {
  for (let i = 0; i < 5; i++) {
    const start = new Date();

    const res = await fetch("http://localhost:8288/v0/gql", {
      method: "POST",
      headers: {
        "Content-Type": "application/json",
      },
      body: JSON.stringify({
        query: `query GetRunTimeline($runId: ID!) {
          functionRun(query: {functionRunId: $runId}) {
            timeline {
              __typename
              ... on StepEvent {
                name
                createdAt
                stepType: type
                output
              }
              ... on FunctionEvent {
                createdAt
                functionType: type
                output
              }
            }
          }
        }`,
        variables: {
          runId,
        },
        operationName: "GetRunTimeline",
      }),
    });

    if (!res.ok) {
      throw new Error(await res.text());
    }

    const data = await res.json();

    const timelineItem = data?.data?.functionRun?.timeline?.find((entry: any) =>
      Object.keys(timeline).every(
        (key) => entry[key] === (timeline as any)[key]
      )
    );

    if (timelineItem) {
      return timelineItem;
    }

    await waitUpTo(1000, start);
  }

  return;
};<|MERGE_RESOLUTION|>--- conflicted
+++ resolved
@@ -10,10 +10,7 @@
 import { z } from "zod";
 import { Inngest } from "../components/Inngest";
 import { ServeHandler } from "../components/InngestCommHandler";
-<<<<<<< HEAD
 import { InngestFunction } from "../components/InngestFunction";
-=======
->>>>>>> 359d90a9
 import { headerKeys } from "../helpers/consts";
 import { version } from "../version";
 
