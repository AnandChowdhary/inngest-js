/* eslint-disable @typescript-eslint/no-unsafe-return */
/* eslint-disable @typescript-eslint/no-unsafe-member-access */
/* eslint-disable @typescript-eslint/no-unsafe-assignment */
/* eslint-disable @typescript-eslint/no-unsafe-call */
<<<<<<< HEAD
import { Inngest } from "@local";
import { ServeHandler } from "@local/components/InngestCommHandler";
import { headerKeys } from "@local/helpers/consts";
import { version } from "@local/version";
import fetch from "cross-fetch";
import type { Request, Response } from "express";
=======
import { Inngest, type EventPayload } from "@local";
import { type Inngest as InternalInngest } from "@local/components/Inngest";
import { type ServeHandler } from "@local/components/InngestCommHandler";
import { envKeys, headerKeys } from "@local/helpers/consts";
import { version } from "@local/version";
import fetch from "cross-fetch";
import { type Request, type Response } from "express";
>>>>>>> 34f9ee81
import nock from "nock";
import httpMocks from "node-mocks-http";
import { ulid } from "ulid";
import { z } from "zod";

interface HandlerStandardReturn {
  status: number;
  body: string;
  headers: Record<string, string>;
}

const createReqRes = (...args: Parameters<typeof httpMocks.createRequest>) => {
  const options = args[0];
  const req = httpMocks.createRequest(options);
  const res = httpMocks.createResponse();

  return [req, res] as [typeof req, typeof res];
};

/**
 * This is hack to get around the fact that the internal Inngest class exposes
 * certain methods that aren't exposed outside of the library. This is
 * exacerbated by the fact that we import from `"inngest"` and use a mapping in
 * the `tsconfig.json` to point to the local version of the library, which we do
 * to ensure we can test types against multiple TypeScript versions.
 */
export const createClient = <T extends ConstructorParameters<typeof Inngest>>(
  ...args: T
): Inngest<T["0"]> => {
  return new Inngest(
    ...(args as ConstructorParameters<typeof Inngest>)
  ) as unknown as Inngest<T["0"]>;
};

const inngest = createClient({ name: "test", eventKey: "event-key-123" });

export const testFramework = (
  /**
   * The name of the framework to test as it will appear in test logs. Also used
   * to check that the correct headers are being sent.
   */
  frameworkName: string,

  /**
   * The serve handler exported by this handler.
   */
  handler: { name: string; serve: ServeHandler },

  /**
   * Optional tests and changes to make to this test suite.
   */
  opts?: {
    /**
     * A function that will be run in the contained test suite. It's a perfect
     * place to specify any lifecycle changes that need to be made to the test
     * suite, such as `beforeEach()`, `afterAll()`, etc.
     */
    lifecycleChanges?: () => void;

    /**
     * Specify a transformer for a given request, response, and env,  which will
     * be used to mimic the behavior of the framework's handler.
     *
     * If the function returns an array, the array will be used as args to the
     * serve handler. If it returns void, the default request and response args
     * will be used.
     *
     * Returning void is useful if you need to make environment changes but
     * are still fine with the default behaviour past that point.
     */
    transformReq?: (
      req: Request,
      res: Response,
      env: Record<string, string | undefined>
    ) => unknown[] | void;

    /**
     * Specify a transformer for a given response, which will be used to
     * understand whether a response was valid or not. Must return a particular
     * pattern.
     */
    transformRes?: (
      /**
       * The Response object that was passed in to the handler. Depending on the
       * handler, this may not be exposed to the handler, so you may need the
       * next option, which is the returned value from the handler.
       */
      res: Response,

      /**
       * The returned value from the handler.
       */
      // eslint-disable-next-line @typescript-eslint/no-explicit-any
      ret: any
    ) => Promise<HandlerStandardReturn>;

    /**
     * Specify a custom suite of tests to run against the given serve handler to
     * ensure that it's returning the correct format for its particular target.
     */
    handlerTests?: () => void;

    /**
     * Specify a custom suite of tests to run to check that the environment is
     * correctly mocked for all future tests in the suite. Useful to ensure that
     * mocks are being set up correctly.
     */
    envTests?: () => void;
  }
) => {
  /**
   * Create a helper function for running tests against the given serve handler.
   */
  const run = async (
    handlerOpts: Parameters<(typeof handler)["serve"]>,
    reqOpts: Parameters<typeof httpMocks.createRequest>,
    env: Record<string, string | undefined> = {}
  ): Promise<HandlerStandardReturn> => {
    const [nameOrInngest, functions, givenOpts] = handlerOpts;
    const serveHandler = handler.serve(nameOrInngest, functions, {
      ...givenOpts,

      /**
       * For testing, the fetch implementation has to be stable for us to
       * appropriately mock out the network requests.
       */
      fetch,
    });

    const [req, res] = createReqRes({
      hostname: "localhost",
      url: "/api/inngest",
      protocol: "https",
      ...reqOpts[0],
      headers: {
        ...reqOpts[0]?.headers,
        host: "localhost:3000",
      },
    });

    let envToPass = { ...env };

    /**
     * If we have `process` in this emulated environment, also mutate that to
     * account for common situations.
     */
    if (typeof process !== "undefined" && "env" in process) {
      process.env = { ...process.env, ...envToPass };
      envToPass = { ...process.env };
    }

    const args = opts?.transformReq?.(req, res, envToPass) ?? [req, res];
    // eslint-disable-next-line @typescript-eslint/no-explicit-any
    const ret = await (serveHandler as (...args: any[]) => any)(...args);

    return (
      opts?.transformRes?.(res, ret) ?? {
        status: res.statusCode,
        body: res._getData(),
        headers: res.getHeaders() as Record<string, string>,
      }
    );
  };

  describe(`${
    frameworkName.charAt(0).toUpperCase() + frameworkName.slice(1)
  } handler`, () => {
    beforeEach(() => {
      /**
       * Ensure nock is active before each test. This is required after each
       * use of `nock.restore()`.
       *
       * See https://www.npmjs.com/package/nock#restoring
       */
      try {
        nock.activate();
      } catch {
        // no-op - will throw if Nock is already active
      }
    });

    afterEach(() => {
      /**
       * Reset nock state after each test.
       *
       * See https://www.npmjs.com/package/nock#memory-issues-with-jest
       */
      nock.restore();
      nock.cleanAll();
    });

    opts?.lifecycleChanges?.();

    if (opts?.envTests) {
      describe("Environment checks", opts.envTests);
    }

    describe("Export checks", () => {
      test("serve should be a function", () => {
        expect(handler.serve).toEqual(expect.any(Function));
      });
    });

    if (opts?.handlerTests) {
      describe("Serve return", opts.handlerTests);
    }

    describe("GET (landing page)", () => {
      test("show landing page if forced on", async () => {
        const ret = await run(
          ["Test", [], { landingPage: true }],
          [{ method: "GET" }]
        );

        expect(ret).toMatchObject({
          status: 200,
          body: expect.stringContaining("<!DOCTYPE html>"),
          headers: expect.objectContaining({
            [headerKeys.SdkVersion]: expect.stringContaining("inngest-js:v"),
            [headerKeys.Framework]: expect.stringMatching(handler.name),
          }),
        });
      });

      test("return correct platform", async () => {
        const ret = await run(
          ["Test", [], { landingPage: true }],
          [{ method: "GET" }],
          { [envKeys.IsNetlify]: "true" }
        );

        expect(ret).toMatchObject({
          headers: expect.objectContaining({
            [headerKeys.Platform]: "netlify",
          }),
        });
      });

      test("show landing page if forced on with conflicting env", async () => {
        const ret = await run(
          ["Test", [], { landingPage: true }],
          [{ method: "GET" }],
          { INNGEST_LANDING_PAGE: "false" }
        );

        expect(ret).toMatchObject({
          status: 200,
          body: expect.stringContaining("<!DOCTYPE html>"),
          headers: expect.objectContaining({
            [headerKeys.SdkVersion]: expect.stringContaining("inngest-js:v"),
            [headerKeys.Framework]: expect.stringMatching(handler.name),
          }),
        });
      });

      test("don't show landing page if forced off", async () => {
        const ret = await run(
          ["Test", [], { landingPage: false }],
          [{ method: "GET" }]
        );

        expect(ret).toMatchObject({
          status: 405,
          headers: expect.objectContaining({
            [headerKeys.SdkVersion]: expect.stringContaining("inngest-js:v"),
            [headerKeys.Framework]: expect.stringMatching(handler.name),
          }),
        });
      });

      test("don't show landing page if forced off with conflicting env", async () => {
        const ret = await run(
          ["Test", [], { landingPage: false }],
          [{ method: "GET" }],
          { INNGEST_LANDING_PAGE: "true" }
        );

        expect(ret).toMatchObject({
          status: 405,
          headers: expect.objectContaining({
            [headerKeys.SdkVersion]: expect.stringContaining("inngest-js:v"),
            [headerKeys.Framework]: expect.stringMatching(handler.name),
          }),
        });
      });

      test("show landing page if env var is set to truthy value", async () => {
        const ret = await run(["Test", []], [{ method: "GET" }], {
          INNGEST_LANDING_PAGE: "true",
        });

        expect(ret).toMatchObject({
          status: 200,
          body: expect.stringContaining("<!DOCTYPE html>"),
          headers: expect.objectContaining({
            [headerKeys.SdkVersion]: expect.stringContaining("inngest-js:v"),
            [headerKeys.Framework]: expect.stringMatching(handler.name),
          }),
        });
      });

      test("don't show landing page if env var is set to falsey value", async () => {
        const ret = await run(["Test", []], [{ method: "GET" }], {
          INNGEST_LANDING_PAGE: "false",
        });

        expect(ret).toMatchObject({
          status: 405,
          headers: expect.objectContaining({
            [headerKeys.SdkVersion]: expect.stringContaining("inngest-js:v"),
            [headerKeys.Framework]: expect.stringMatching(handler.name),
          }),
        });
      });

      test("if introspection is specified, return introspection data", async () => {
        const appName = "Test";

        const ret = await run(
          [appName, [], { landingPage: true }],
          [{ method: "GET", url: "/api/inngest?introspect=true" }]
        );

        const body = JSON.parse(ret.body);

        expect(ret).toMatchObject({
          status: 200,
          headers: expect.objectContaining({
            [headerKeys.SdkVersion]: expect.stringContaining("inngest-js:v"),
            [headerKeys.Framework]: expect.stringMatching(handler.name),
          }),
        });

        expect(body).toMatchObject({
          url: "https://localhost:3000/api/inngest",
          deployType: "ping",
          framework: expect.any(String),
          appName,
          functions: [],
          sdk: `js:v${version}`,
          v: "0.1",
          hasSigningKey: false,
        });
      });
    });

    describe("PUT (register)", () => {
      describe("prod env registration", () => {
        test("register with correct default URL from request", async () => {
          let reqToMock;

          nock("https://api.inngest.com")
            .post("/fn/register", (b) => {
              reqToMock = b;

              // eslint-disable-next-line @typescript-eslint/no-unsafe-return
              return b;
            })
            .reply(200, {
              status: 200,
            });

          const ret = await run(["Test", []], [{ method: "PUT" }]);

          const retBody = JSON.parse(ret.body);

          expect(ret).toMatchObject({
            status: 200,
            headers: expect.objectContaining({
              [headerKeys.SdkVersion]: expect.stringContaining("inngest-js:v"),
              [headerKeys.Framework]: expect.stringMatching(handler.name),
            }),
          });

          expect(reqToMock).toMatchObject({
            url: "https://localhost:3000/api/inngest",
          });

          expect(retBody).toMatchObject({
            message: "Successfully registered",
          });
        });

        test("return correct platform", async () => {
          nock("https://api.inngest.com").post("/fn/register").reply(200, {
            status: 200,
          });

          const ret = await run(["Test", []], [{ method: "PUT" }], {
            [envKeys.IsNetlify]: "true",
          });

          expect(ret).toMatchObject({
            headers: expect.objectContaining({
              [headerKeys.Platform]: "netlify",
            }),
          });
        });

        test("register with correct custom URL from request", async () => {
          const customUrl = "/foo/bar/inngest/endpoint";
          let reqToMock;

          nock("https://api.inngest.com")
            .post("/fn/register", (b) => {
              reqToMock = b;

              // eslint-disable-next-line @typescript-eslint/no-unsafe-return
              return b;
            })
            .reply(200, {
              status: 200,
            });

          const ret = await run(
            ["Test", []],
            [{ method: "PUT", url: customUrl }]
          );

          const retBody = JSON.parse(ret.body);

          expect(ret).toMatchObject({
            status: 200,
            headers: expect.objectContaining({
              [headerKeys.SdkVersion]: expect.stringContaining("inngest-js:v"),
              [headerKeys.Framework]: expect.stringMatching(handler.name),
            }),
          });

          expect(reqToMock).toMatchObject({
            url: `https://localhost:3000${customUrl}`,
          });

          expect(retBody).toMatchObject({
            message: "Successfully registered",
          });
        });

        test("register with overwritten host when specified", async () => {
          let reqToMock;

          nock("https://api.inngest.com")
            .post("/fn/register", (b) => {
              reqToMock = b;

              // eslint-disable-next-line @typescript-eslint/no-unsafe-return
              return b;
            })
            .reply(200, {
              status: 200,
            });

          const fn1 = inngest.createFunction(
            "fn1",
            "demo/event.sent",
            () => "fn1"
          );
          const serveHost = "https://example.com";
          const stepId = "step";

          await run(["Test", [fn1], { serveHost }], [{ method: "PUT" }]);

          expect(reqToMock).toMatchObject({
            url: `${serveHost}/api/inngest`,
            functions: [
              {
                steps: {
                  [stepId]: {
                    runtime: {
                      url: `${serveHost}/api/inngest?fnId=test-fn1&stepId=${stepId}`,
                    },
                  },
                },
              },
            ],
          });
        });

        test("register with overwritten path when specified", async () => {
          let reqToMock;

          nock("https://api.inngest.com")
            .post("/fn/register", (b) => {
              reqToMock = b;

              // eslint-disable-next-line @typescript-eslint/no-unsafe-return
              return b;
            })
            .reply(200, {
              status: 200,
            });

          const fn1 = inngest.createFunction(
            "fn1",
            "demo/event.sent",
            () => "fn1"
          );
          const servePath = "/foo/bar/inngest/endpoint";
          const stepId = "step";

          await run(["Test", [fn1], { servePath }], [{ method: "PUT" }]);

          expect(reqToMock).toMatchObject({
            url: `https://localhost:3000${servePath}`,
            functions: [
              {
                steps: {
                  [stepId]: {
                    runtime: {
                      url: `https://localhost:3000${servePath}?fnId=test-fn1&stepId=${stepId}`,
                    },
                  },
                },
              },
            ],
          });
        });
      });

      describe("env detection and headers", () => {
        test("uses env headers from client", async () => {
          nock("https://api.inngest.com").post("/fn/register").reply(200);

          const ret = await run(
            [new Inngest({ name: "Test", env: "FOO" }), []],
            [{ method: "PUT" }]
          );

          expect(ret).toMatchObject({
            status: 200,
            headers: expect.objectContaining({
              [headerKeys.Environment]: expect.stringMatching("FOO"),
            }),
          });
        });
      });

      test("register with overwritten host and path when specified", async () => {
        let reqToMock;

        nock("https://api.inngest.com")
          .post("/fn/register", (b) => {
            reqToMock = b;

            // eslint-disable-next-line @typescript-eslint/no-unsafe-return
            return b;
          })
          .reply(200, {
            status: 200,
          });

        const fn1 = inngest.createFunction(
          "fn1",
          "demo/event.sent",
          () => "fn1"
        );
        const serveHost = "https://example.com";
        const servePath = "/foo/bar/inngest/endpoint";
        const stepId = "step";

        await run(
          ["Test", [fn1], { serveHost, servePath }],
          [{ method: "PUT" }]
        );

        expect(reqToMock).toMatchObject({
          url: `${serveHost}${servePath}`,
          functions: [
            {
              steps: {
                [stepId]: {
                  runtime: {
                    url: `${serveHost}${servePath}?fnId=test-fn1&stepId=${stepId}`,
                  },
                },
              },
            },
          ],
        });
      });

      test.todo("register with dev server host from env if specified");
      test.todo("register with default dev server host if no env specified");
    });

    describe("POST (run function)", () => {
      describe("signature validation", () => {
        const client = createClient({ name: "test" });

        const fn = client.createFunction(
          { name: "Test", id: "test" },
          { event: "demo/event.sent" },
          () => "fn"
        );
        const env = {
          DENO_DEPLOYMENT_ID: "1",
          NODE_ENV: "production",
          ENVIRONMENT: "production",
        };
        test("should throw an error in prod with no signature", async () => {
          const ret = await run(
            ["Test", [fn], { signingKey: "test" }],
            [{ method: "POST", headers: {} }],
            env
          );
          expect(ret.status).toEqual(500);
          expect(JSON.parse(ret.body)).toMatchObject({
            type: "internal",
            message: expect.stringContaining(
              `No ${headerKeys.Signature} provided`
            ),
          });
        });
        test("should throw an error with an invalid signature", async () => {
          const ret = await run(
            ["Test", [fn], { signingKey: "test" }],
            [{ method: "POST", headers: { [headerKeys.Signature]: "t=&s=" } }],
            env
          );
          expect(ret.status).toEqual(500);
          expect(JSON.parse(ret.body)).toMatchObject({
            type: "internal",
            message: expect.stringContaining(
              `Invalid ${headerKeys.Signature} provided`
            ),
          });
        });
        test("should throw an error with an expired signature", async () => {
          const yesterday = new Date();
          yesterday.setDate(yesterday.getDate() - 1);
          const ret = await run(
            ["Test", [fn], { signingKey: "test" }],
            [
              {
                method: "POST",
                headers: {
                  [headerKeys.Signature]: `t=${Math.round(
                    yesterday.getTime() / 1000
                  )}&s=expired`,
                },
                url: "/api/inngest?fnId=test",
                body: { event: {} },
              },
            ],
            env
          );
          expect(ret).toMatchObject({
            status: 500,
            body: expect.stringContaining("Signature has expired"),
          });
        });
        // These signatures are randomly generated within a local development environment, matching
        // what is sent from the cloud.
        //
        // This prevents us from having to rewrite the signature creation function in JS, which may
        // differ from the cloud/CLI version.
        test("should validate a signature with a key successfully", async () => {
          const body = {
            ctx: {
              fn_id: "local-testing-local-cron",
              run_id: "01GQ3HTEZ01M7R8Z9PR1DMHDN1",
              step_id: "step",
            },
            event: {
              data: {},
              id: "",
              name: "inngest/scheduled.timer",
              ts: 1674082830001,
              user: {},
              v: "1",
            },
            steps: {},
          };
          const ret = await run(
            [
              "Test",
              [fn],
              {
                signingKey:
                  "signkey-test-f00f3005a3666b359a79c2bc3380ce2715e62727ac461ae1a2618f8766029c9f",
                __testingAllowExpiredSignatures: true,
                // eslint-disable-next-line @typescript-eslint/no-explicit-any
              } as any,
            ],
            [
              {
                method: "POST",
                headers: {
                  [headerKeys.Signature]:
                    "t=1674082860&s=88b6453463050d1846743cbba0925bae7c1cf807f9c74bbd41b3d5cfc9c70d11",
                },
                url: "/api/inngest?fnId=test&stepId=step",
                body,
              },
            ],
            env
          );
          expect(ret).toMatchObject({
            status: 200,
            body: '"fn"',
          });
        });
      });
    });
  });
};

/**
 * A Zod schema for an introspection result from the SDK UI or the dev server.
 */
export const introspectionSchema = z.object({
  functions: z.array(
    z.object({
      name: z.string(),
      id: z.string(),
      triggers: z.array(
        z.object({ event: z.string() }).or(
          z.object({
            cron: z.string(),
          })
        )
      ),
      steps: z.object({
        step: z.object({
          id: z.literal("step"),
          name: z.literal("step"),
          runtime: z.object({
            type: z.literal("http"),
            url: z.string().url(),
          }),
        }),
      }),
    })
  ),
});

/**
 * A test helper used to send events to a local, unsecured dev server.
 *
 * Generates an ID and returns that ID for future use.
 */
export const sendEvent = async (
  name: string,
  data?: Record<string, unknown>,
  user?: Record<string, unknown>
): Promise<string> => {
  const id = ulid();

  const res = await fetch("http://localhost:8288/e/key", {
    method: "POST",
    headers: {
      "Content-Type": "application/json",
    },
    body: JSON.stringify({ id, name, data: data || {}, user, ts: Date.now() }),
  });

  if (!res.ok) {
    throw new Error(await res.text());
  }

  return id;
};

/**
 * Given a number of milliseconds `upTo`, wait for that amount of time,
 * optionally starting from now or the given `from` date.
 */
export const waitUpTo = (upTo: number, from?: Date): Promise<void> => {
  const start = from || new Date();
  const now = from ? new Date() : start;

  const msPassed = now.getTime() - start.getTime();
  const ms = upTo - msPassed;

  if (ms < 0) {
    return Promise.resolve();
  }

  return new Promise((resolve) => setTimeout(resolve, ms));
};

/**
 * A test helper used to query a local, unsecured dev server to see if a given
 * event has been received.
 *
 * If found within 5 seconds, returns the event. Otherwise, throws an error.
 */
export const receivedEventWithName = async (
  name: string
): Promise<{
  id: string;
  name: string;
  payload: string;
}> => {
  for (let i = 0; i < 5; i++) {
    const start = new Date();

    const res = await fetch("http://localhost:8288/v0/gql", {
      method: "POST",
      headers: {
        "Content-Type": "application/json",
      },
      body: JSON.stringify({
        query: `query Events($query: EventsQuery!) {
  events(query: $query) {
    id
    name
    payload
  }
}`,
        variables: {
          query: {},
        },
        operationName: "Events",
      }),
    });

    if (!res.ok) {
      throw new Error(await res.text());
    }

    const data = await res.json();
    // eslint-disable-next-line @typescript-eslint/no-explicit-any
    const event = data?.data?.events?.find((e: any) => e.name === name);

    if (event) {
      return event;
    }

    await waitUpTo(1000, start);
  }

  throw new Error("Event not received");
};

/**
 * A test helper used to query a local, unsecured dev server to see if a given
 * event has triggered a function run with a particular name.
 *
 * If found within 5 seconds, returns the run ID, else throws.
 */
export const eventRunWithName = async (
  eventId: string,
  name: string
): Promise<string> => {
  for (let i = 0; i < 5; i++) {
    const start = new Date();

    const res = await fetch("http://localhost:8288/v0/gql", {
      method: "POST",
      headers: {
        "Content-Type": "application/json",
      },
      body: JSON.stringify({
        query: `query GetEventRuns($eventId: ID!) {
        event(query: {eventId: $eventId}) {
          id
          functionRuns {
            id
            name
          }
        }
      }`,
        variables: {
          eventId,
        },
        operationName: "GetEventRuns",
      }),
    });

    if (!res.ok) {
      throw new Error(await res.text());
    }

    const data = await res.json();

    const run = data?.data?.event?.functionRuns?.find(
      // eslint-disable-next-line @typescript-eslint/no-explicit-any
      (run: any) => run.name === name
    );

    if (run) {
      return run.id;
    }

    await waitUpTo(1000, start);
  }

  throw new Error("Event run not found");
};

/**
 * A test helper used to query a local, unsecured dev server to see if a given
 * run has a particular item in its timeline.
 *
 * If found within 5 seconds, returns `true`, else returns `false`.
 */
export const runHasTimeline = async (
  runId: string,
  timeline: {
    __typename: "StepEvent" | "FunctionEvent";
    name?: string;
    stepType?: string;
    functionType?: string;
    output?: string;
  }
  // eslint-disable-next-line @typescript-eslint/no-explicit-any
): Promise<any> => {
  for (let i = 0; i < 5; i++) {
    const start = new Date();

    const res = await fetch("http://localhost:8288/v0/gql", {
      method: "POST",
      headers: {
        "Content-Type": "application/json",
      },
      body: JSON.stringify({
        query: `query GetRunTimeline($runId: ID!) {
          functionRun(query: {functionRunId: $runId}) {
            timeline {
              __typename
              ... on StepEvent {
                name
                createdAt
                stepType: type
                output
              }
              ... on FunctionEvent {
                createdAt
                functionType: type
                output
              }
            }
          }
        }`,
        variables: {
          runId,
        },
        operationName: "GetRunTimeline",
      }),
    });

    if (!res.ok) {
      throw new Error(await res.text());
    }

    const data = await res.json();

    // eslint-disable-next-line @typescript-eslint/no-explicit-any
    const timelineItem = data?.data?.functionRun?.timeline?.find((entry: any) =>
      Object.keys(timeline).every(
        // eslint-disable-next-line @typescript-eslint/no-explicit-any
        (key) => entry[key] === (timeline as any)[key]
      )
    );

    if (timelineItem) {
      return timelineItem;
    }

    await waitUpTo(1000, start);
  }

  return;
};<|MERGE_RESOLUTION|>--- conflicted
+++ resolved
@@ -2,22 +2,12 @@
 /* eslint-disable @typescript-eslint/no-unsafe-member-access */
 /* eslint-disable @typescript-eslint/no-unsafe-assignment */
 /* eslint-disable @typescript-eslint/no-unsafe-call */
-<<<<<<< HEAD
 import { Inngest } from "@local";
-import { ServeHandler } from "@local/components/InngestCommHandler";
-import { headerKeys } from "@local/helpers/consts";
-import { version } from "@local/version";
-import fetch from "cross-fetch";
-import type { Request, Response } from "express";
-=======
-import { Inngest, type EventPayload } from "@local";
-import { type Inngest as InternalInngest } from "@local/components/Inngest";
 import { type ServeHandler } from "@local/components/InngestCommHandler";
 import { envKeys, headerKeys } from "@local/helpers/consts";
 import { version } from "@local/version";
 import fetch from "cross-fetch";
 import { type Request, type Response } from "express";
->>>>>>> 34f9ee81
 import nock from "nock";
 import httpMocks from "node-mocks-http";
 import { ulid } from "ulid";
