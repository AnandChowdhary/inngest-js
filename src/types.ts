--- conflicted
+++ resolved
@@ -1,15 +1,6 @@
 import { z } from "zod";
-<<<<<<< HEAD
-import { EventSchemas } from "./components/EventSchemas";
-import { EventsFromOpts, Inngest } from "./components/Inngest";
-import type { createStepTools } from "./components/InngestStepTools";
-import { internalEvents } from "./helpers/consts";
-import type {
-  IsStringLiteral,
-  KeysNotOfType,
-  ObjectPaths,
-  StrictUnion,
-=======
+import { type EventSchemas } from "./components/EventSchemas";
+import { type EventsFromOpts, type Inngest } from "./components/Inngest";
 import { type createStepTools } from "./components/InngestStepTools";
 import { type internalEvents } from "./helpers/consts";
 import {
@@ -17,7 +8,6 @@
   type KeysNotOfType,
   type ObjectPaths,
   type StrictUnion,
->>>>>>> 34f9ee81
 } from "./helpers/types";
 
 /**
@@ -414,7 +404,6 @@
   fetch?: typeof fetch;
 
   /**
-<<<<<<< HEAD
    * Provide an `EventSchemas` class to type events, providing type safety when
    * sending events and running functions via Inngest.
    *
@@ -438,7 +427,8 @@
    * ```
    */
   schemas?: EventSchemas<Record<string, EventPayload>>;
-=======
+
+  /**
    * The Inngest environment to send events to. Defaults to whichever
    * environment this client's event key is associated with.
    *
@@ -446,7 +436,6 @@
    * multiple systems together using branch names.
    */
   env?: string;
->>>>>>> 34f9ee81
 }
 
 /**
