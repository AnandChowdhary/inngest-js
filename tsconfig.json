--- conflicted
+++ resolved
@@ -20,10 +20,7 @@
     "strictNullChecks": true,
     "paths": {
       "inngest": ["./src"],
-<<<<<<< HEAD
-=======
       "inngest/*": ["./src/*"],
->>>>>>> 34f9ee81
       "@local": ["./src"],
       "@local/*": ["./src/*"]
     }
